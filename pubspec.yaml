name: deep_sage
description: "DeepSage – An AI-powered data analysis and visualization tool for uncovering deep insights."
publish_to: 'none'
version: 1.0.0+1

environment:
  sdk: ^3.7.0
dependencies:
  flutter:
    sdk: flutter
  cupertino_icons: ^1.0.8
  blur: ^4.0.0
  provider: ^6.1.2
  progressive_button_flutter: ^1.2.0
  font_awesome_flutter: ^10.8.0
  flutter_dotenv: ^5.2.1
  flutter_speed_dial: ^7.0.0
  top_snackbar_flutter: ^3.2.0
  word_carousel: ^0.0.2
  supabase_flutter: ^2.8.4
  http: ^1.3.0
  hive_flutter: ^1.1.0
  path_provider: ^2.1.5
  hive_generator: ^2.0.1
  html: ^0.15.5
  internet_connection_checker_plus: ^2.7.0
  url_launcher: ^6.3.1
  intl: ^0.20.2
  file_picker: ^9.0.2
  shared_preferences: ^2.5.2
  path: ^1.9.1
  googleapis: ^13.2.0
  googleapis_auth: ^1.6.0
<<<<<<< HEAD
  image: 4.3.0
  csv: ^6.0.0
  excel:
=======
  image: ^4.5.3
  google_sign_in: ^6.3.0
  oauth2: ^2.0.3
>>>>>>> e18fd418
  

dev_dependencies:
  flutter_test:
    sdk: flutter

  flutter_lints: ^5.0.0
  build_runner: ^2.4.15
flutter:
  assets:
    - assets/icons/light/chart.png
    - assets/icons/light/chart_outlined.png
    - assets/icons/light/folder.png
    - assets/icons/light/folder_outlined.png
    - assets/icons/light/home.png
    - assets/icons/light/home_outlined.png
    - assets/icons/light/report.png
    - assets/icons/light/report_outlined.png
    - assets/icons/light/search.png
    - assets/icons/light/search_outlined.png
    - assets/icons/light/settings.png
    - assets/icons/light/settings_outlined.png
    - assets/icons/light/plus.png
    - assets/icons/light/add.png
    - assets/icons/light/ai.png
    - assets/icons/light/factory.png
    - assets/icons/light/government.png
    - assets/icons/light/download.png
    - assets/icons/light/server.png
    - assets/icons/light/check.png


    - assets/icons/brand/hf-logo.png
    - assets/icons/brand/kaggle-logo.png


    - assets/icons/dark/chart.png
    - assets/icons/dark/chart_outlined.png
    - assets/icons/dark/folder.png
    - assets/icons/dark/folder_outlined.png
    - assets/icons/dark/home.png
    - assets/icons/dark/home_outlined.png
    - assets/icons/dark/report.png
    - assets/icons/dark/report_outlined.png
    - assets/icons/dark/search.png
    - assets/icons/dark/search_outlined.png
    - assets/icons/dark/settings.png
    - assets/icons/dark/settings_outlined.png
    - assets/icons/dark/plus.png
    - assets/icons/dark/add.png
    - assets/icons/dark/ai.png
    - assets/icons/dark/factory.png
    - assets/icons/dark/government.png
    - assets/icons/dark/download.png
    - assets/icons/dark/server.png
    - assets/icons/dark/check.png
    - assets/larry/larry.png
    - .env
    - assets/deepsage-452909-06ec904ead63.json
    - assets/client_secret.json
    - assets/fallback/fallback_user_image.png
  fonts:
    - family: AfacadFlux
      fonts:
        - asset: assets/fonts/afacad_flux/AfacadFlux-Thin.ttf
          weight: 100
        - asset: assets/fonts/afacad_flux/AfacadFlux-ExtraLight.ttf
          weight: 200
        - asset: assets/fonts/afacad_flux/AfacadFlux-Light.ttf
          weight: 300
        - asset: assets/fonts/afacad_flux/AfacadFlux-Regular.ttf
          weight: 400
        - asset: assets/fonts/afacad_flux/AfacadFlux-Medium.ttf
          weight: 500
        - asset: assets/fonts/afacad_flux/AfacadFlux-SemiBold.ttf
          weight: 600
        - asset: assets/fonts/afacad_flux/AfacadFlux-Bold.ttf
          weight: 700
        - asset: assets/fonts/afacad_flux/AfacadFlux-ExtraBold.ttf
          weight: 800
        - asset: assets/fonts/afacad_flux/AfacadFlux-Black.ttf
          weight: 900

  uses-material-design: true<|MERGE_RESOLUTION|>--- conflicted
+++ resolved
@@ -31,15 +31,11 @@
   path: ^1.9.1
   googleapis: ^13.2.0
   googleapis_auth: ^1.6.0
-<<<<<<< HEAD
   image: 4.3.0
   csv: ^6.0.0
   excel:
-=======
-  image: ^4.5.3
   google_sign_in: ^6.3.0
   oauth2: ^2.0.3
->>>>>>> e18fd418
   
 
 dev_dependencies:
