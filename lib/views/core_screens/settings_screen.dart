import 'dart:io';

import 'package:deep_sage/core/config/helpers/app_icons.dart';
import 'package:deep_sage/core/services/directory_path_service.dart';
import 'package:file_picker/file_picker.dart';
import 'package:flutter/foundation.dart';
import 'package:flutter/material.dart';
import 'package:flutter/services.dart';
import 'package:flutter_dotenv/flutter_dotenv.dart';
import 'package:googleapis/storage/v1.dart';
import 'package:hive_flutter/adapters.dart';
import 'package:path_provider/path_provider.dart';
import 'package:provider/provider.dart';
import 'package:supabase_flutter/supabase_flutter.dart';
import 'package:path/path.dart' as path;
import "package:googleapis_auth/auth_io.dart";
import 'package:image/image.dart' as img;

import '../../core/models/user_api_model.dart';
import '../../providers/theme_provider.dart';

class SettingsScreen extends StatefulWidget {
  const SettingsScreen({super.key});

  @override
  State<SettingsScreen> createState() => _SettingsScreenState();
}

class _SettingsScreenState extends State<SettingsScreen> {
  bool darkModeEnabled = false;
  bool googleDriveEnabled = false;
  bool dropboxEnabled = false;
  bool shouldWeAskForDownloadLocation = false;
  bool awsS3Enabled = false;
  String defaultDownloadPath = '';
  final hiveBox = Hive.box(dotenv.env['API_HIVE_BOX_NAME']!);
  final kaggleUsernameNotFoundTag = 'kaggle username not found';
  final kaggleApiKeyNotFoundTag = 'kaggle key not found';

  late FocusNode kaggleUsernameInputFocus = FocusNode();
  late FocusNode kaggleApiInputFocus = FocusNode();
  late FocusNode hfTokenInputFocus = FocusNode();
  late bool isKaggleApiCredsSaved = false;
  late bool isRootDirectorySelected = false;
  late String selectedRootDirectoryPath = '';
  late Map<String, dynamic> credsSavedOrNotLetsFindOutResult = {};
  late String uploadImagePath = '';

  String? uploadImageUrl;
  late String bucketName;
  late String projectId;
  late String credentialsPath;
  final TextEditingController kaggleUsernameController =
      TextEditingController();
  final TextEditingController kaggleApiInputController =
      TextEditingController();

  final hiveApiBoxName = dotenv.env['API_HIVE_BOX_NAME'];

  Future<void> getDownloadsDirectory() async {
    final hiveBox = Hive.box(dotenv.env['API_HIVE_BOX_NAME']!);
    String? savedPath = hiveBox.get('downloadPath');

    if (savedPath != null && savedPath.isNotEmpty) {
      setState(() {
        defaultDownloadPath = savedPath;
      });
      return;
    }

    String? downloadsPath;

    if (Platform.isWindows) {
      downloadsPath = '${Platform.environment['USERPROFILE']}\\Downloads';
    } else if (Platform.isMacOS || Platform.isLinux) {
      downloadsPath = '${Platform.environment['HOME']}/Downloads';
    } else {
      downloadsPath = '';
    }

    setState(() {
      defaultDownloadPath = downloadsPath!;
    });

    debugPrint(defaultDownloadPath);
  }

  UserApi? getUserApi() {
    if (hiveBox.isEmpty) return null;
    try {
      return hiveBox.getAt(0) as UserApi;
    } catch (e) {
      debugPrint('Error getting UserApi: $e');
      return null;
    }
  }

  String get kaggleUsername => getUserApi()?.kaggleUserName ?? '';

  String get kaggleKey => getUserApi()?.kaggleApiKey ?? '';

  Map<String, dynamic> isAnyUserApiDataSaved() {
    final userApi = getUserApi();
    if (userApi == null) {
      return {"result": false};
    }

    if (userApi.kaggleUserName.isEmpty) {
      return {"result": kaggleUsernameNotFoundTag};
    } else if (userApi.kaggleApiKey.isEmpty) {
      return {"result": kaggleApiKeyNotFoundTag};
    }

    return {"result": true};
  }

  Widget getIconForTheme({
    required String lightIcon,
    required String darkIcon,
    double size = 24,
  }) {
    return Builder(
      builder: (context) {
        final isDarkMode = Theme.of(context).brightness == Brightness.dark;
        return Image.asset(
          isDarkMode ? darkIcon : lightIcon,
          width: size,
          height: size,
        );
      },
    );
  }

  Future<void> _loadRootDirectoryPath() async {
    final hiveBox = Hive.box(dotenv.env['API_HIVE_BOX_NAME']!);
    final savedPath = hiveBox.get('selectedRootDirectoryPath');

    debugPrint(savedPath);
    debugPrint(selectedRootDirectoryPath);
    if (savedPath != null && savedPath is String && savedPath.isNotEmpty) {
      setState(() {
        selectedRootDirectoryPath = savedPath;
        isRootDirectorySelected = true;
      });
      debugPrint(selectedRootDirectoryPath);
    } else {
      try {
        final defaultPath = await _createDefaultRootIfRootNotSelected();
        setState(() {
          selectedRootDirectoryPath = defaultPath;
          isRootDirectorySelected = true;
        });
        await hiveBox.put('selectedRootDirectoryPath', defaultPath);
        DirectoryPathService().notifyPathChange(defaultPath);
      } catch (ex) {
        debugPrint('Error occurred while choosing the def directory: $ex');
      }
    }
  }

  // what are we tryna do here?
  // i'll also grab the root directory name and put it to hive as well
  // in case the user wants to select a directory as the root folder. then we'll replace the root name

  Future<String> _createDefaultRootIfRootNotSelected() async {
    String defaultPath;

    if (Platform.isWindows) {
      defaultPath = path.join(Platform.environment['USERPROFILE']!, 'deep_sage_root');
    } else if (Platform.isLinux || Platform.isMacOS) {
      defaultPath = path.join(Platform.environment['HOME']!, 'deep_sage_root');
    } else {
      throw UnsupportedError('Platform not supported?. Bruh how did we get here??');
    }
    
    try {
      final directory = Directory(defaultPath);
      if (!await directory.exists()) {
        await directory.create(recursive: true);
      }
      return defaultPath;
    } catch (ex) {
      debugPrint('Error creating directory: $ex');
      rethrow;
    }
  }

  Future<AuthClient> obtainAuthenticatedClient() async {
    // this is not a very good way to do shit. remember
    String serviceJson = await rootBundle.loadString(
      'assets/deepsage-452909-06ec904ead63.json',
    );
    final accountCredentials = ServiceAccountCredentials.fromJson(serviceJson);

    var scopes = [
      StorageApi.devstorageFullControlScope,
      StorageApi.cloudPlatformScope,
    ];

    AuthClient client = await clientViaServiceAccount(
      accountCredentials,
      scopes,
    );

    return client;
  }

  // Future<void> _pickAndUploadImage(BuildContext context) async {
  //   // we go step by step
  //   // pick pfp first
  //   try {
  //     FilePickerResult? result = await FilePicker.platform.pickFiles(
  //       dialogTitle: 'Select a profile photo',
  //       lockParentWindow: true,
  //       allowMultiple: false,
  //       allowedExtensions: ["jpg", "png", "jpeg"],
  //       type: FileType.custom,
  //     );

  //     if (result != null && result.files.single.path != null) {
  //       File file = File(result.files.single.path!);
  //       setState(() {
  //         uploadImagePath = file.path;
  //       });
  //       debugPrint("Selected file: ${file.path}");

  //       // get an authenticated client
  //       AuthClient gcpClient = await obtainAuthenticatedClient();
  //       debugPrint('Authentication successful');

  //       var storageClient = StorageApi(gcpClient);
  //       var media = Media(file.openRead(), await file.length());

  //       // file name is now jus curr time. will change it to supabase id
  //       String uniqueFileName = '${DateTime.now().millisecondsSinceEpoch}_${path.basename(file.path)}';
  //       debugPrint('Attempting to upload file as: $uniqueFileName');

  //       try {
  //         var object = await storageClient.objects.insert(
  //           Object()..name = uniqueFileName,
  //           'user_image_data',
  //           uploadMedia: media,
  //         );
  //         debugPrint('Object uploaded successfully: ${object.name}');

  //         try {
  //           // the role should be READER for us general public, when needed change it to WRITER or OWNER.
  //           await storageClient.objectAccessControls.insert(
  //             ObjectAccessControl()
  //               ..entity = 'allUsers'
  //               ..role = 'READER',
  //             'user_image_data',
  //             object.name!,
  //           );
  //           debugPrint('Public access set successfully');

  //           // bucket name is now fixed
  //           var uploadImageUrl = 'https://storage.googleapis.com/$bucketName/${object.name}';
  //           debugPrint('File available at: $uploadImageUrl');
  //         } catch (aclError) {
  //           debugPrint('Error setting public access: $aclError');
  //         }
  //       } catch (uploadError) {
  //         debugPrint('Error uploading object: $uploadError');
  //         if (uploadError is DetailedApiRequestError) {
  //           debugPrint('Error status: ${uploadError.status}');
  //           debugPrint('Error message: ${uploadError.message}');
  //         }
  //       }
  //     } else {
  //       debugPrint('No file selected');
  //     }
  //   } catch (ex) {
  //     debugPrint('General error: $ex');
  //   }
  // }

  //   Future<void> _pickAndUploadImage(BuildContext context) async {
  //   try {
  //     FilePickerResult? result = await FilePicker.platform.pickFiles(
  //       dialogTitle: 'Select a profile photo',
  //       lockParentWindow: true,
  //       allowMultiple: false,
  //       allowedExtensions: ["jpg", "png", "jpeg"],
  //       type: FileType.custom,
  //     );

  //     if (result != null && result.files.single.path != null) {
  //       File file = File(result.files.single.path!);
  //       setState(() {
  //         uploadImagePath = file.path;
  //       });
  //       debugPrint("Selected file: ${file.path}");

  //       // get an authenticated client
  //       AuthClient gcpClient = await obtainAuthenticatedClient();
  //       debugPrint('Authentication successful');

  //       var storageClient = StorageApi(gcpClient);
  //       var media = Media(file.openRead(), await file.length());

  //       // file name is now jus curr time. will change it to supabase id
  //       String uniqueFileName = '${DateTime.now().millisecondsSinceEpoch}_${path.basename(file.path)}';
  //       debugPrint('Attempting to upload file as: $uniqueFileName');

  //       try {
  //         var object = await storageClient.objects.insert(
  //           Object()..name = uniqueFileName,
  //           'user_image_data',
  //           uploadMedia: media,
  //         );
  //         debugPrint('Object uploaded successfully: ${object.name}');

  //         try {
  //           // the role should be READER for us general public, when needed change it to WRITER or OWNER.
  //           await storageClient.objectAccessControls.insert(
  //             ObjectAccessControl()
  //               ..entity = 'allUsers'
  //               ..role = 'READER',
  //             'user_image_data',
  //             object.name!,
  //           );
  //           debugPrint('Public access set successfully');

  //           // bucket name is now fixed
  //           var imageUrl = 'https://storage.googleapis.com/$bucketName/${object.name}';
  //           debugPrint('File available at: $imageUrl');

  //           // Update the state with the new image URL
  //           setState(() {
  //             uploadImageUrl = imageUrl;
  //           });
  //         } catch (aclError) {
  //           debugPrint('Error setting public access: $aclError');
  //         }
  //       } catch (uploadError) {
  //         debugPrint('Error uploading object: $uploadError');
  //         if (uploadError is DetailedApiRequestError) {
  //           debugPrint('Error status: ${uploadError.status}');
  //           debugPrint('Error message: ${uploadError.message}');
  //         }
  //       }
  //     } else {
  //       debugPrint('No file selected');
  //     }
  //   } catch (ex) {
  //     debugPrint('General error: $ex');
  //   }
  // }

  Future<void> _pickAndUploadImage(BuildContext context) async {
    try {
      FilePickerResult? result = await FilePicker.platform.pickFiles(
        dialogTitle: 'Select a profile photo',
        lockParentWindow: true,
        allowMultiple: false,
        allowedExtensions: ["jpg", "png", "jpeg"],
        type: FileType.custom,
      );

      if (result != null && result.files.single.path != null) {
        File file = File(result.files.single.path!);

        // Load the image
        img.Image? image = img.decodeImage(await file.readAsBytes());

        if (image != null) {
          // Crop the image to a square (centered)
          int cropSize =
              image.width < image.height ? image.width : image.height;
          int offsetX = (image.width - cropSize) ~/ 2;
          int offsetY = (image.height - cropSize) ~/ 2;
          img.Image croppedImage = img.copyCrop(
            image,
            x: offsetX,
            y: offsetY,
            width: cropSize,
            height: cropSize,
          );
          
          /*
          This is an optional approach for resize image

          // // Resize (optional: adjust size to 512x512 for consistency)
          // img.Image resizedImage = img.copyResize(
          //   croppedImage,
          //   width: 512,
          //   height: 512,
          // );

          We will also need this change lines of code in the below croppedFile as this ↓↓↓

          // Save the cropped image to a temporary directory
          Directory tempDir = await getTemporaryDirectory();
          File croppedFile = File('${tempDir.path}/cropped_${file.uri.pathSegments.last}')
          ..writeAsBytesSync(img.encodeJpg(resizedImage));

          */

          // Save the cropped image to a temporary file
          File croppedFile = await File(
            '${file.parent.path}/cropped_${file.uri.pathSegments.last}',
          ).writeAsBytes(img.encodeJpg(croppedImage));

          // Check file size limit (12MB)
          if (croppedFile.lengthSync() > 12 * 1024 * 1024) {
            ScaffoldMessenger.of(context).showSnackBar(
              SnackBar(content: Text('File size should not be more than 12MB')),
            );
            return;
          }

          setState(() {
            uploadImagePath = croppedFile.path;
          });
          debugPrint("Selected file: ${croppedFile.path}");

          // get an authenticated client
          AuthClient gcpClient = await obtainAuthenticatedClient();
          debugPrint('Authentication successful');

          var storageClient = StorageApi(gcpClient);
          var media = Media(croppedFile.openRead(), await croppedFile.length());

          // file name is now jus curr time. will change it to supabase id
          String uniqueFileName =
              '${DateTime.now().millisecondsSinceEpoch}_${path.basename(croppedFile.path)}';
          debugPrint('Attempting to upload file as: $uniqueFileName');

          try {
            var object = await storageClient.objects.insert(
              Object()..name = uniqueFileName,
              'user_image_data',
              uploadMedia: media,
            );
            debugPrint('Object uploaded successfully: ${object.name}');

            try {
              // the role should be READER for us general public, when needed change it to WRITER or OWNER.
              await storageClient.objectAccessControls.insert(
                ObjectAccessControl()
                  ..entity = 'allUsers'
                  ..role = 'READER',
                'user_image_data',
                object.name!,
              );
              debugPrint('Public access set successfully');

              // bucket name is now fixed
              var imageUrl =
                  'https://storage.googleapis.com/$bucketName/${object.name}';
              debugPrint('File available at: $imageUrl');

              // Update the state with the new image URL
              setState(() {
                uploadImageUrl = imageUrl;
              });
            } catch (aclError) {
              debugPrint('Error setting public access: $aclError');
            }
          } catch (uploadError) {
            debugPrint('Error uploading object: $uploadError');
            if (uploadError is DetailedApiRequestError) {
              debugPrint('Error status: ${uploadError.status}');
              debugPrint('Error message: ${uploadError.message}');
            }
          }
        } else {
          debugPrint('Image decoding failed');
        }
      } else {
        debugPrint('No file selected');
      }
    } catch (ex) {
      debugPrint('General error: $ex');
    }
  }

  @override
  void initState() {
    super.initState();
    getDownloadsDirectory();
    _loadRootDirectoryPath();
    kaggleApiInputFocus = FocusNode();
    kaggleUsernameInputFocus = FocusNode();
    hfTokenInputFocus = FocusNode();
    credsSavedOrNotLetsFindOutResult = isAnyUserApiDataSaved();

    // Initialize GCP variables
    bucketName = 'user_image_data';
    projectId = dotenv.env['GCP_PROJECT_ID']!;
    credentialsPath = dotenv.env['GCP_CREDENTIALS_PATH']!;
  }

  @override
  void dispose() {
    kaggleApiInputFocus.dispose();
    kaggleUsernameInputFocus.dispose();
    hfTokenInputFocus.dispose();
    super.dispose();
  }

  // Function for displaying name
  String? getDisplayName() {
    final user = Supabase.instance.client.auth.currentUser;
    return user?.userMetadata?['display_name']; // Retrieve display name
  }

  @override
  Widget build(BuildContext context) {
    bool isDarkModeEnabled = Theme.of(context).brightness == Brightness.dark;

    final ScrollController rootScrollController = ScrollController();
    final focusNode = FocusNode();

    void handleKeyEvent(KeyEvent event) {
      var offset = rootScrollController.offset;
      if (event.logicalKey == LogicalKeyboardKey.arrowUp) {
        setState(() {
          if (kReleaseMode) {
            rootScrollController.animateTo(
              offset - 200,
              duration: Duration(milliseconds: 30),
              curve: Curves.ease,
            );
          } else {
            rootScrollController.animateTo(
              offset - 200,
              duration: Duration(milliseconds: 30),
              curve: Curves.ease,
            );
          }
        });
      } else if (event.logicalKey == LogicalKeyboardKey.arrowDown) {
        setState(() {
          if (kReleaseMode) {
            rootScrollController.animateTo(
              offset + 200,
              duration: Duration(milliseconds: 30),
              curve: Curves.ease,
            );
          } else {
            rootScrollController.animateTo(
              offset + 200,
              duration: Duration(milliseconds: 30),
              curve: Curves.ease,
            );
          }
        });
      }
    }

    return Theme(
      data: darkModeEnabled ? ThemeData.dark() : ThemeData.light(),
      child: Scaffold(
        backgroundColor: isDarkModeEnabled ? Colors.grey[900] : Colors.white,
        body: Row(
          children: [
            // Right content area
            Expanded(
              child: KeyboardListener(
                onKeyEvent: handleKeyEvent,
                focusNode: focusNode,
                child: SingleChildScrollView(
                  physics: BouncingScrollPhysics(),
                  controller: rootScrollController,
                  child: Center(
                    child: Container(
                      width: 600,
                      padding: const EdgeInsets.all(24.0),
                      child: Column(
                        crossAxisAlignment: CrossAxisAlignment.start,
                        children: [
                          // Top navigation
                          Padding(
                            padding: const EdgeInsets.all(16.0),
                            child: Row(
                              children: [
                                MouseRegion(
                                  cursor: SystemMouseCursors.click,
                                  child: GestureDetector(
                                    onTap: () {},
                                    child: Text(
                                      'Dashboard',
                                      style: TextStyle(
                                        fontSize: 14,
                                        fontWeight: FontWeight.w500,
                                        color:
                                            isDarkModeEnabled
                                                ? Colors.white
                                                : Colors.black,
                                      ),
                                    ),
                                  ),
                                ),
                                const SizedBox(width: 4),
                                Icon(
                                  Icons.chevron_right,
                                  size: 18,
                                  color:
                                      isDarkModeEnabled
                                          ? Colors.grey[400]
                                          : Colors.grey[700],
                                ),
                                const SizedBox(width: 4),
                                Text(
                                  'Settings',
                                  style: TextStyle(
                                    fontSize: 14,
                                    fontWeight: FontWeight.w500,
                                    color:
                                        isDarkModeEnabled
                                            ? Colors.grey[400]
                                            : Colors.grey[700],
                                  ),
                                ),
                              ],
                            ),
                          ),
                          const SizedBox(height: 16),
                          // Reduced spacing
                          Text(
                            'Profile',
                            style: TextStyle(
                              fontSize: 24,
                              fontWeight: FontWeight.bold,
                              color:
                                  isDarkModeEnabled
                                      ? Colors.white
                                      : Colors.black,
                            ),
                          ),
                          const SizedBox(height: 16),
                          // Reduced spacing
                          // Profile card
                          Container(
                            padding: const EdgeInsets.all(
                              16,
                            ), // Reduced padding
                            decoration: BoxDecoration(
                              color:
                                  isDarkModeEnabled
                                      ? Colors.grey[800]
                                      : Colors.grey[100],
                              borderRadius: BorderRadius.circular(8),
                            ),
                            child: Column(
                              crossAxisAlignment: CrossAxisAlignment.start,
                              children: [
                                Row(
                                  children: [
                                    Icon(
                                      Icons.person_outline,
                                      color:
                                          isDarkModeEnabled
                                              ? Colors.grey[400]
                                              : Colors.grey[700],
                                    ),
                                    const SizedBox(width: 8),
                                    Text(
                                      'User Profile',
                                      style: TextStyle(
                                        fontWeight: FontWeight.bold,
                                        fontSize: 16,
                                        color:
                                            isDarkModeEnabled
                                                ? Colors.white
                                                : Colors.black,
                                      ),
                                    ),
                                  ],
                                ),
                                const SizedBox(height: 4),
                                Text(
                                  'Manage your account information and preferences',
                                  style: TextStyle(
                                    color:
                                        isDarkModeEnabled
                                            ? Colors.grey[400]
                                            : Colors.grey[600],
                                    fontSize: 12,
                                  ),
                                ),
                              ],
                            ),
                          ),
                          const SizedBox(height: 16),
                          // Reduced spacing
                          // Profile picture
                          Row(
                            children: [
                              // TODO: Change the circle avatar into clip oval and use image cropper
                              ClipOval(
                                child:
                                    uploadImageUrl != null
                                        ? Image.network(
                                          uploadImageUrl!,
                                          width: 48,
                                          height: 48,
                                          fit: BoxFit.cover,
                                        )
                                        : Image.asset(
                                          'assets/larry/larry.png',
                                          width: 48,
                                          height: 48,
                                          fit: BoxFit.cover,
                                        ),
                              ),
                              // CircleAvatar(
                              //   radius: 24,
                              //   backgroundImage:
                              //       uploadImageUrl != null
                              //           ? NetworkImage(uploadImageUrl!)
                              //           : const AssetImage('assets/larry/larry.png')
                              //               as ImageProvider,
                              //   // backgroundImage: const AssetImage(
                              //   //   'assets/larry/larry.png',
                              //   // ),
                              // ),
                              const SizedBox(width: 16),
                              Column(
                                crossAxisAlignment: CrossAxisAlignment.start,
                                children: [
                                  Text(
                                    'Profile Picture',
                                    style: TextStyle(
                                      fontWeight: FontWeight.bold,
                                      fontSize: 14,
                                      color:
                                          isDarkModeEnabled
                                              ? Colors.white
                                              : Colors.black,
                                    ),
                                  ),
                                  Text(
                                    'Change your profile photo',
                                    style: TextStyle(
                                      color:
                                          isDarkModeEnabled
                                              ? Colors.grey[400]
                                              : Colors.grey[600],
                                      fontSize: 12,
                                    ),
                                  ),
                                ],
                              ),
                              const Spacer(),
                              // TODO: Change the profile picture by clicking on the icon
                              IconButton(
                                icon: Icon(Icons.edit),
                                color:
                                    isDarkModeEnabled
                                        ? Colors.grey[400]
                                        : Colors.grey[700],
                                iconSize: 20,
                                onPressed: () async {
                                  // alr, watch this.
                                  await _pickAndUploadImage(context);
                                },
                              ),
                            ],
                          ),
                          const SizedBox(height: 16),
                          // Reduced spacing
                          // Full Name
                          Text(
                            'Full Name',
                            style: TextStyle(
                              fontWeight: FontWeight.bold,
                              fontSize: 14,
                              color:
                                  isDarkModeEnabled
                                      ? Colors.white
                                      : Colors.black,
                            ),
                          ),
                          const SizedBox(height: 8),
                          Container(
                            padding: const EdgeInsets.symmetric(
                              horizontal: 16,
                              vertical: 12,
                            ),
                            decoration: BoxDecoration(
                              color:
                                  isDarkModeEnabled
                                      ? Colors.grey[800]
                                      : Colors.grey[100],
                              borderRadius: BorderRadius.circular(4),
                            ),
                            width: double.infinity,
                            // Show the name on the text widget from supabase
                            child: Text(
                              getDisplayName() ?? 'User',
                              style: TextStyle(
                                color:
                                    isDarkModeEnabled
                                        ? Colors.white
                                        : Colors.black,
                              ),
                            ),
                          ),
                          const SizedBox(height: 16),
                          // Reduced spacing
                          // Email
                          Text(
                            'Email',
                            style: TextStyle(
                              fontWeight: FontWeight.bold,
                              fontSize: 14,
                              color:
                                  isDarkModeEnabled
                                      ? Colors.white
                                      : Colors.black,
                            ),
                          ),
                          const SizedBox(height: 8),
                          Row(
                            children: [
                              Expanded(
                                child: Container(
                                  padding: const EdgeInsets.symmetric(
                                    horizontal: 16,
                                    vertical: 12,
                                  ),
                                  decoration: BoxDecoration(
                                    color:
                                        isDarkModeEnabled
                                            ? Colors.grey[800]
                                            : Colors.grey[100],
                                    borderRadius: BorderRadius.circular(4),
                                  ),
                                  child: Text(
                                    // Keep it static for now
                                    'john.smith@example.com',
                                    style: TextStyle(
                                      color:
                                          isDarkModeEnabled
                                              ? Colors.white
                                              : Colors.black,
                                    ),
                                  ),
                                ),
                              ),
                              const SizedBox(width: 8),
                              Icon(
                                Icons.mail_outline,
                                color:
                                    isDarkModeEnabled
                                        ? Colors.grey[400]
                                        : Colors.grey[600],
                              ),
                            ],
                          ),
                          const SizedBox(height: 16),
                          // Reduced spacing
                          // Sign Out Button
                          SizedBox(
                            width: 80,
                            child: ElevatedButton(
                              onPressed: () {
                                // todo: sign out from here can clear the hive data
                              },
                              style: ElevatedButton.styleFrom(
                                backgroundColor: Colors.red,
                                padding: const EdgeInsets.symmetric(
                                  vertical: 8,
                                ),
                              ),
                              child: const Text(
                                'Sign Out',
                                style: TextStyle(
                                  fontSize: 12,
                                  color: Colors.white,
                                ),
                              ),
                            ),
                          ),
                          const SizedBox(height: 24),
                          // Reduced spacing
                          // Appearance
                          Text(
                            'Appearance',
                            style: TextStyle(
                              fontSize: 18,
                              fontWeight: FontWeight.bold,
                              color:
                                  isDarkModeEnabled
                                      ? Colors.white
                                      : Colors.black,
                            ),
                          ),
                          const SizedBox(height: 16),
                          // Reduced spacing
                          Row(
                            children: [
                              Icon(
                                Icons.dark_mode_outlined,
                                color:
                                    isDarkModeEnabled
                                        ? Colors.grey[400]
                                        : Colors.grey[700],
                              ),
                              const SizedBox(width: 16),
                              Column(
                                crossAxisAlignment: CrossAxisAlignment.start,
                                children: [
                                  Text(
                                    'Dark Mode',
                                    style: TextStyle(
                                      fontWeight: FontWeight.bold,
                                      fontSize: 14,
                                      color:
                                          isDarkModeEnabled
                                              ? Colors.white
                                              : Colors.black,
                                    ),
                                  ),
                                  Text(
                                    'Toggle between light and dark theme',
                                    style: TextStyle(
                                      color:
                                          isDarkModeEnabled
                                              ? Colors.grey[400]
                                              : Colors.grey[600],
                                      fontSize: 12,
                                    ),
                                  ),
                                ],
                              ),
                              const Spacer(),
                              Switch(
                                value:
                                    Theme.of(context).brightness ==
                                    Brightness.dark,
                                onChanged: (value) {
                                  setState(() {
                                    isDarkModeEnabled = value;
                                    Provider.of<ThemeProvider>(
                                      context,
                                      listen: false,
                                    ).toggleTheme();
                                  });
                                },
                                activeColor: Colors.blue,
                              ),
                            ],
                          ),
                          const SizedBox(height: 24),
                          // Reduced spacing
                          // Integrations
                          Text(
                            'Integrations',
                            style: TextStyle(
                              fontSize: 18,
                              fontWeight: FontWeight.bold,
                              color:
                                  isDarkModeEnabled
                                      ? Colors.white
                                      : Colors.black,
                            ),
                          ),
                          const SizedBox(height: 16),
                          // Reduced spacing
                          // Google Drive
                          _buildIntegrationItem(
                            icon: Icons.cloud_outlined,
                            title: 'Google Drive',
                            description: 'Connect your Google Drive account',
                            value: googleDriveEnabled,
                            onChanged: (value) {
                              setState(() {
                                googleDriveEnabled = value;
                              });
                            },
                          ),
                          const SizedBox(height: 16),
                          // Reduced spacing
                          // Dropbox
                          _buildIntegrationItem(
                            icon: Icons.folder_outlined,
                            title: 'Dropbox',
                            description: 'Connect your Dropbox account',
                            value: dropboxEnabled,
                            onChanged: (value) {
                              setState(() {
                                dropboxEnabled = value;
                              });
                            },
                          ),
                          const SizedBox(height: 16),
                          // Reduced spacing
                          // AWS S3
                          _buildIntegrationItem(
                            icon: Icons.storage_outlined,
                            title: 'AWS S3',
                            description: 'Connect your AWS S3 bucket',
                            value: awsS3Enabled,
                            onChanged: (value) {
                              setState(() {
                                awsS3Enabled = value;
                              });
                            },
                          ),
                          const SizedBox(height: 24),
                          buildApiManagementSection(),
                          const SizedBox(height: 24),
                          // Download settings
                          Text(
                            'Download Settings',
                            style: TextStyle(
                              fontSize: 18,
                              fontWeight: FontWeight.bold,
                              color:
                                  isDarkModeEnabled
                                      ? Colors.white
                                      : Colors.black,
                            ),
                          ),
                          const SizedBox(height: 5),
                          Text(
                            'Default download location',
                            style: TextStyle(
                              fontSize: 12,
                              fontWeight: FontWeight.bold,
                              color:
                                  isDarkModeEnabled
                                      ? Colors.white
                                      : Colors.black,
                            ),
                          ),
                          const SizedBox(height: 12),
                          Row(
                            children: [
                              Expanded(
                                child: Container(
                                  padding: const EdgeInsets.symmetric(
                                    horizontal: 16,
                                    vertical: 16,
                                  ),
                                  decoration: BoxDecoration(
                                    borderRadius: BorderRadius.circular(4.0),
                                    color:
                                        isDarkModeEnabled
                                            ? Colors.grey[800]
                                            : Colors.grey[100],
                                  ),
                                  child: Row(
                                    mainAxisAlignment:
                                        MainAxisAlignment.spaceBetween,
                                    children: [
                                      Text(
                                        defaultDownloadPath,
                                        style: TextStyle(
                                          color:
                                              isDarkModeEnabled
                                                  ? Colors.grey[400]
                                                  : Colors.grey[500],
                                        ),
                                      ),
                                      MouseRegion(
                                        cursor: SystemMouseCursors.click,
                                        child: GestureDetector(
                                          onTap: () async {
                                            String?
                                            selectedDir = await FilePicker
                                                .platform
                                                .getDirectoryPath(
                                                  dialogTitle:
                                                      'Select the default download directory',
                                                );
                                            if (selectedDir != null) {
                                              setState(() {
                                                defaultDownloadPath =
                                                    selectedDir;
                                              });

                                              final hiveBox = Hive.box(
                                                dotenv
                                                    .env['API_HIVE_BOX_NAME']!,
                                              );
                                              hiveBox.put(
                                                'downloadPath',
                                                selectedDir,
                                              );
                                            }
                                          },
                                          child: Icon(
                                            Icons.folder_open_outlined,
                                            color:
                                                isDarkModeEnabled
                                                    ? Colors.white
                                                    : Colors.black,
                                            size: 18.0,
                                          ),
                                        ),
                                      ),
                                    ],
                                  ),
                                ),
                              ),
                            ],
                          ),
                          const SizedBox(height: 16),
                          Row(
                            mainAxisAlignment: MainAxisAlignment.spaceBetween,
                            children: [
                              Row(
                                children: [
                                  Container(
                                    decoration: BoxDecoration(
                                      borderRadius: BorderRadius.circular(10.0),
                                      color:
                                          isDarkModeEnabled
                                              ? Colors.grey[800]
                                              : Colors.grey[100],
                                    ),
                                    child: Padding(
                                      padding: const EdgeInsets.symmetric(
                                        horizontal: 17.0,
                                        vertical: 17.0,
                                      ),
                                      child: Image.asset(
                                        !isDarkModeEnabled
                                            ? AppIcons.downloadLight
                                            : AppIcons.downloadDark,
                                        width: 14.0,
                                        height: 14.0,
                                      ),
                                    ),
                                  ),
                                  const SizedBox(width: 14.0),
                                  Column(
                                    crossAxisAlignment:
                                        CrossAxisAlignment.start,
                                    children: [
                                      Text(
                                        'Ask for location everytime',
                                        style: TextStyle(
                                          color:
                                              isDarkModeEnabled
                                                  ? Colors.white
                                                  : Colors.black,
                                          fontWeight: FontWeight.bold,
                                        ),
                                      ),
                                      Text(
                                        'Prompt for download location before saving files',
                                        style: TextStyle(
                                          color:
                                              isDarkModeEnabled
                                                  ? Colors.grey[600]
                                                  : Colors.grey[600],
                                        ),
                                      ),
                                    ],
                                  ),
                                ],
                              ),
                              Switch(
                                value: shouldWeAskForDownloadLocation,
                                onChanged: (value) {
                                  setState(() {
                                    shouldWeAskForDownloadLocation = value;
                                  });
                                },
                                activeColor: Colors.blue,
                              ),
                            ],
                          ),
                          const SizedBox(height: 32),
                          Text(
                            'File Storage Settings',
                            style: TextStyle(
                              fontSize: 18,
                              fontWeight: FontWeight.bold,
                              color:
                                  isDarkModeEnabled
                                      ? Colors.white
                                      : Colors.black,
                            ),
                          ),
                          const SizedBox(height: 5),
                          Text(
                            'Default dataset location',
                            style: TextStyle(
                              fontSize: 12,
                              fontWeight: FontWeight.bold,
                              color:
                                  isDarkModeEnabled
                                      ? Colors.white
                                      : Colors.black,
                            ),
                          ),
                          const SizedBox(height: 10),
                          Row(
                            children: [
                              Expanded(
                                child: Container(
                                  padding: const EdgeInsets.symmetric(
                                    horizontal: 16,
                                    vertical: 16,
                                  ),
                                  decoration: BoxDecoration(
                                    borderRadius: BorderRadius.circular(4.0),
                                    color:
                                        isDarkModeEnabled
                                            ? Colors.grey[800]
                                            : Colors.grey[100],
                                  ),
                                  child: Row(
                                    mainAxisAlignment:
                                        MainAxisAlignment.spaceBetween,
                                    children: [
                                      Text(
                                        selectedRootDirectoryPath.isEmpty
                                            ? "No path selected"
                                            : selectedRootDirectoryPath,
                                        style: TextStyle(
                                          color:
                                              isDarkModeEnabled
                                                  ? Colors.grey[400]
                                                  : Colors.grey[500],
                                        ),
                                      ),
                                      MouseRegion(
                                        cursor: SystemMouseCursors.click,
                                        child: GestureDetector(
                                          onTap: () async {
                                            String?
                                            selectedDir = await FilePicker
                                                .platform
                                                .getDirectoryPath(
                                                  dialogTitle:
                                                      'Select root directory for datasets',
                                                );
                                            if (selectedDir != null) {
                                              setState(() {
                                                selectedRootDirectoryPath =
                                                    selectedDir;
                                              });

                                              final hiveBox = Hive.box(
                                                dotenv
                                                    .env['API_HIVE_BOX_NAME']!,
                                              );
                                              hiveBox.put(
                                                'selectedRootDirectoryPath',
                                                selectedDir,
                                              );
<<<<<<< HEAD

                                              DirectoryPathService()
                                                  .notifyPathChange(
                                                    selectedDir,
                                                  );
=======
                                              hiveBox.put('selectedRootDirectoryPath', selectedDir);
                                              DirectoryPathService().notifyPathChange(selectedDir);
>>>>>>> 091cc5ed
                                            }
                                          },
                                          child: Icon(
                                            Icons.folder_open_outlined,
                                            color:
                                                isDarkModeEnabled
                                                    ? Colors.white
                                                    : Colors.black,
                                            size: 18.0,
                                          ),
                                        ),
                                      ),
                                    ],
                                  ),
                                ),
                              ),
                            ],
                          ),
                          const SizedBox(height: 32),
                          // Data Management
                          Text(
                            'Data Management',
                            style: TextStyle(
                              fontSize: 18,
                              fontWeight: FontWeight.bold,
                              color:
                                  isDarkModeEnabled
                                      ? Colors.white
                                      : Colors.black,
                            ),
                          ),
                          const SizedBox(height: 16),
                          // Reduced spacing
                          // Clear Cache
                          Row(
                            children: [
                              Icon(
                                Icons.cleaning_services_outlined,
                                color:
                                    isDarkModeEnabled
                                        ? Colors.grey[400]
                                        : Colors.grey[700],
                              ),
                              const SizedBox(width: 16),
                              Column(
                                crossAxisAlignment: CrossAxisAlignment.start,
                                children: [
                                  Text(
                                    'Clear Cache',
                                    style: TextStyle(
                                      fontWeight: FontWeight.bold,
                                      fontSize: 14,
                                      color:
                                          isDarkModeEnabled
                                              ? Colors.white
                                              : Colors.black,
                                    ),
                                  ),
                                  Text(
                                    'Remove temporary files and cached data',
                                    style: TextStyle(
                                      color:
                                          isDarkModeEnabled
                                              ? Colors.grey[400]
                                              : Colors.grey[600],
                                      fontSize: 12,
                                    ),
                                  ),
                                ],
                              ),
                              const Spacer(),
                              MouseRegion(
                                cursor: SystemMouseCursors.click,
                                child: GestureDetector(
                                  onTap: () {
                                    // do something here
                                  },
                                  child: Icon(
                                    Icons.delete_outline_rounded,
                                    color:
                                        isDarkModeEnabled
                                            ? Colors.grey[400]
                                            : Colors.grey[600],
                                  ),
                                ),
                              ),
                            ],
                          ),
                          const SizedBox(height: 16),
                          // Reduced spacing
                          // Storage Usage
                          Row(
                            children: [
                              Icon(
                                Icons.storage_rounded,
                                color:
                                    isDarkModeEnabled
                                        ? Colors.grey[400]
                                        : Colors.grey[700],
                              ),
                              const SizedBox(width: 16),
                              Column(
                                crossAxisAlignment: CrossAxisAlignment.start,
                                children: [
                                  Text(
                                    'Storage Usage',
                                    style: TextStyle(
                                      fontWeight: FontWeight.bold,
                                      fontSize: 14,
                                      color:
                                          isDarkModeEnabled
                                              ? Colors.white
                                              : Colors.black,
                                    ),
                                  ),
                                  Text(
                                    '2.4 GB of 5 GB used',
                                    style: TextStyle(
                                      color:
                                          isDarkModeEnabled
                                              ? Colors.grey[400]
                                              : Colors.grey[600],
                                      fontSize: 12,
                                    ),
                                  ),
                                ],
                              ),
                              const Spacer(),
                              Row(
                                children: [
                                  Text(
                                    'Select',
                                    style: TextStyle(
                                      color:
                                          isDarkModeEnabled
                                              ? Colors.grey[400]
                                              : Colors.grey[700],
                                      fontWeight: FontWeight.bold,
                                      fontSize: 12,
                                    ),
                                  ),
                                  Icon(
                                    Icons.keyboard_arrow_down_sharp,
                                    color:
                                        isDarkModeEnabled
                                            ? Colors.grey[400]
                                            : Colors.grey[700],
                                  ),
                                ],
                              ),
                            ],
                          ),
                          const SizedBox(height: 40),
                          // Reduced bottom padding
                        ],
                      ),
                    ),
                  ),
                ),
              ),
            ),
          ],
        ),
      ),
    );
  }

  Widget _buildIntegrationItem({
    required IconData icon,
    required String title,
    required String description,
    required bool value,
    required Function(bool) onChanged,
  }) {
    final isDarkMode = Theme.of(context).brightness == Brightness.dark;
    return Row(
      children: [
        Icon(icon, color: isDarkMode ? Colors.grey[400] : Colors.grey[700]),
        const SizedBox(width: 16),
        Column(
          crossAxisAlignment: CrossAxisAlignment.start,
          children: [
            Text(
              title,
              style: TextStyle(
                fontWeight: FontWeight.bold,
                fontSize: 14,
                color: isDarkMode ? Colors.white : Colors.black,
              ),
            ),
            Text(
              description,
              style: TextStyle(
                color: isDarkMode ? Colors.grey[400] : Colors.grey[600],
                fontSize: 12,
              ),
            ),
          ],
        ),
        const Spacer(),
        Switch(value: value, onChanged: onChanged, activeColor: Colors.blue),
      ],
    );
  }

  Widget buildApiManagementSection() {
    bool isDarkModeEnabled = Theme.of(context).brightness == Brightness.dark;

    return Column(
      crossAxisAlignment: CrossAxisAlignment.start,
      children: [
        Row(
          children: [
            Text(
              'API Management',
              style: TextStyle(
                fontSize: 18,
                fontWeight: FontWeight.bold,
                color: isDarkModeEnabled ? Colors.white : Colors.black,
              ),
            ),
            IconButton(
              onPressed: () {},
              icon: Icon(Icons.help),
              tooltip:
                  "Kaggle Username and Kaggle Api are\nrequired to conduct search using kaggle",
            ),
          ],
        ),
        const SizedBox(height: 16),

        if (kaggleUsername.isEmpty)
          _buildSingleCredentialInput(
            title: 'Kaggle Username',
            hintText: 'Enter your Kaggle username',
            controller: kaggleUsernameController,
            focusNode: kaggleUsernameInputFocus,
            tooltip: "Required for search using Kaggle",
            obscureText: false,
          ),

        if (kaggleKey.isEmpty)
          _buildSingleCredentialInput(
            title: 'Kaggle API Key',
            hintText: 'Enter your Kaggle API key',
            controller: kaggleApiInputController,
            focusNode: kaggleApiInputFocus,
            tooltip: "Required for search using Kaggle",
            obscureText: true,
          ),

        if (kaggleUsername.isEmpty || kaggleKey.isEmpty)
          Center(
            child: ElevatedButton.icon(
              onPressed: () {
                final hiveBox = Hive.box(hiveApiBoxName!);

                UserApi existingData =
                    getUserApi() ??
                    UserApi(kaggleUserName: "", kaggleApiKey: "");

                UserApi userApiData = UserApi(
                  kaggleApiKey:
                      kaggleApiInputController.text.isNotEmpty
                          ? kaggleApiInputController.text
                          : existingData.kaggleApiKey,
                  kaggleUserName:
                      kaggleUsernameController.text.isNotEmpty
                          ? kaggleUsernameController.text
                          : existingData.kaggleUserName,
                );

                if (hiveBox.isEmpty) {
                  hiveBox.add(userApiData);
                } else {
                  hiveBox.add(userApiData);
                }

                kaggleUsernameController.clear();
                kaggleApiInputController.clear();

                setState(() {
                  credsSavedOrNotLetsFindOutResult = isAnyUserApiDataSaved();
                });
              },
              icon: const Icon(Icons.save, color: Colors.white),
              label: const Text('Save'),
              style: ElevatedButton.styleFrom(
                padding: const EdgeInsets.symmetric(
                  horizontal: 24,
                  vertical: 12,
                ),
                backgroundColor: Colors.blue,
                foregroundColor: Colors.white,
              ),
            ),
          ),

        const SizedBox(height: 16),

        if (kaggleUsername.isNotEmpty && kaggleKey.isNotEmpty)
          Column(
            children: [
              _buildSavedDataCard(
                source: 'kaggle',
                onRemovePress: () {
                  final userApi = getUserApi();
                  if (userApi != null) {
                    final updatedApi = UserApi(
                      kaggleUserName: "",
                      kaggleApiKey: "",
                    );
                    hiveBox.putAt(0, updatedApi);
                    setState(() {
                      credsSavedOrNotLetsFindOutResult =
                          isAnyUserApiDataSaved();
                    });
                  }
                },
                onUpdatePress: () {
                  setState(() {
                    kaggleUsernameController.text = kaggleUsername;
                    kaggleApiInputController.text = kaggleKey;

                    final userApi = getUserApi();
                    if (userApi != null) {
                      final updatedApi = UserApi(
                        kaggleUserName: "",
                        kaggleApiKey: "",
                      );
                      hiveBox.putAt(0, updatedApi);
                    }
                    credsSavedOrNotLetsFindOutResult = isAnyUserApiDataSaved();
                  });
                },
              ),
              SizedBox(height: 16),
            ],
          ),
      ],
    );
  }

  Widget _buildSavedDataCard({
    required String source,
    required Function() onUpdatePress,
    required Function() onRemovePress,
  }) {
    final isDarkMode = Theme.of(context).brightness == Brightness.dark;
    return Container(
      decoration: BoxDecoration(
        color: isDarkMode ? Colors.grey[800] : Colors.grey[100],
        borderRadius: BorderRadius.circular(15.0),
      ),
      child: Padding(
        padding: const EdgeInsets.only(
          top: 23.0,
          bottom: 23.0,
          left: 23.0,
          right: 100.0,
        ),
        child: Column(
          crossAxisAlignment: CrossAxisAlignment.start,
          children: [
            Container(
              decoration: BoxDecoration(
                borderRadius: BorderRadius.circular(50),
                color:
                    Theme.of(context).brightness == Brightness.dark
                        ? Colors.grey
                        : Colors.white,
              ),
              child: Padding(
                padding: const EdgeInsets.all(10.0),
                child: Image.asset(
                  !isDarkMode ? AppIcons.checkLight : AppIcons.checkDark,
                  width: 16,
                  height: 16,
                ),
              ),
            ),
            SizedBox(height: 20),
            Text(
              'Kaggle API',
              style: TextStyle(
                fontWeight: FontWeight.bold,
                fontSize: 21.0,
                color: isDarkMode ? Colors.white : Colors.black,
              ),
            ),
            Text(
              "Your Kaggle API credentials are saved",
              style: TextStyle(
                fontSize: 15.0,
                color: isDarkMode ? Colors.white : Colors.black,
              ),
            ),
            const SizedBox(height: 16),
            Row(
              children: [
                ElevatedButton(
                  onPressed: onUpdatePress,
                  style: ElevatedButton.styleFrom(
                    backgroundColor: Colors.black,
                    shape: RoundedRectangleBorder(
                      borderRadius: BorderRadius.circular(10),
                    ),
                    padding: const EdgeInsets.symmetric(
                      horizontal: 15,
                      vertical: 15,
                    ),
                  ),
                  child: Text(
                    'Update',
                    style: TextStyle(
                      fontSize: 14,
                      fontWeight: FontWeight.bold,
                      color: Colors.white,
                    ),
                  ),
                ),
                const SizedBox(width: 10),
                ElevatedButton(
                  onPressed: onRemovePress,
                  style: ElevatedButton.styleFrom(
                    backgroundColor:
                        isDarkMode ? Color(0xffb6b6b6) : Color(0xffeaeaea),
                    shape: RoundedRectangleBorder(
                      borderRadius: BorderRadius.circular(10),
                    ),
                    padding: const EdgeInsets.symmetric(
                      horizontal: 15,
                      vertical: 15,
                    ),
                  ),
                  child: Text(
                    'Remove',
                    style: TextStyle(
                      fontSize: 14,
                      fontWeight: FontWeight.bold,
                      color: Colors.black,
                    ),
                  ),
                ),
              ],
            ),
          ],
        ),
      ),
    );
  }

  Widget _buildSingleCredentialInput({
    required String title,
    required String hintText,
    required TextEditingController controller,
    required FocusNode focusNode,
    required String tooltip,
    required bool obscureText,
  }) {
    bool isDarkModeEnabled = Theme.of(context).brightness == Brightness.dark;

    return Column(
      crossAxisAlignment: CrossAxisAlignment.start,
      children: [
        Row(
          children: [
            Text(
              title,
              style: TextStyle(
                fontWeight: FontWeight.bold,
                fontSize: 14,
                color: isDarkModeEnabled ? Colors.white : Colors.black,
              ),
            ),
            IconButton(
              onPressed: () {},
              icon: Icon(Icons.help),
              tooltip: tooltip,
            ),
          ],
        ),
        const SizedBox(height: 8),
        TextField(
          controller: controller,
          focusNode: focusNode,
          obscureText: obscureText,
          decoration: InputDecoration(
            hintText: hintText,
            filled: true,
            fillColor: isDarkModeEnabled ? Colors.grey[800] : Colors.grey[100],
            border: OutlineInputBorder(
              borderRadius: BorderRadius.circular(4),
              borderSide: BorderSide(
                color:
                    isDarkModeEnabled ? Colors.grey[700]! : Colors.grey[300]!,
              ),
            ),
            contentPadding: EdgeInsets.symmetric(horizontal: 16, vertical: 12),
          ),
          style: TextStyle(
            color: isDarkModeEnabled ? Colors.white : Colors.black,
            fontSize: 12,
          ),
        ),
        const SizedBox(height: 16),
      ],
    );
  }
}

/// Disclaimer: I ain't writing any shitty docs for the code, despite knowing I am gonna forget what I wrote.<|MERGE_RESOLUTION|>--- conflicted
+++ resolved
@@ -1247,16 +1247,13 @@
                                                 'selectedRootDirectoryPath',
                                                 selectedDir,
                                               );
-<<<<<<< HEAD
 
                                               DirectoryPathService()
                                                   .notifyPathChange(
                                                     selectedDir,
                                                   );
-=======
                                               hiveBox.put('selectedRootDirectoryPath', selectedDir);
                                               DirectoryPathService().notifyPathChange(selectedDir);
->>>>>>> 091cc5ed
                                             }
                                           },
                                           child: Icon(
